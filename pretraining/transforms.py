import numpy as np
import monai.transforms as transforms


def train_transforms(crop_size, patch_size, device="cuda", task="pretraining"):
    if task == "pretraining":
        # NOTE: the pre-trainining is done for SC segmentation
        all_keys = ["image", "label_sc"]

        monai_transforms = [
            # pre-processing    
            transforms.LoadImaged(keys=all_keys, image_only=False),
            transforms.EnsureChannelFirstd(keys=all_keys),
            transforms.Orientationd(keys=all_keys, axcodes="RPI"),
            # NOTE: spine interpolation with order=2 is spline, order=1 is linear
            transforms.Spacingd(keys=all_keys, pixdim=(1.0, 1.0, 1.0), mode=(2, 1)),
            transforms.NormalizeIntensityd(keys=["image"], nonzero=False, channel_wise=False),
            transforms.CropForegroundd(keys=all_keys, source_key="image"),
            transforms.ResizeWithPadOrCropd(keys=all_keys, spatial_size=crop_size),
            # convert the data to Tensor without meta, move to GPU and cache it to avoid CPU -> GPU sync in every epoch
            transforms.EnsureTyped(keys=all_keys, device=device, track_meta=False),
<<<<<<< HEAD
            
=======

>>>>>>> 995c71b6
            # sample patches from cropped image
            transforms.RandCropByPosNegLabeld(keys=all_keys,
                                              label_key="label_sc",  # cropping around the SC
                                              spatial_size=patch_size,
                                              pos=1, neg=0,
                                              # if num_samples=4, then 4 samples/image are randomly generated
                                              num_samples=4,
                                              image_key="image", image_threshold=0),

            # data-augmentation
            # NOTE: we use heavily-deforming transformations for SC segmentation
            transforms.RandAffined(keys=all_keys, mode=(2, 1), prob=0.9,
                                   # monai expects in radians
                                   rotate_range=(-20. / 360 * 2. * np.pi, 20. / 360 * 2. * np.pi),
                                   scale_range=(-0.2, 0.2),
                                   translate_range=(-0.1, 0.1)),
            transforms.Rand3DElasticd(keys=all_keys, prob=0.5,
                                      sigma_range=(3.5, 5.5),
                                      magnitude_range=(25., 35.)),
            transforms.RandSimulateLowResolutiond(keys=["image"], zoom_range=(0.5, 1.0), prob=0.25),
            transforms.RandAdjustContrastd(keys=["image"], gamma=(0.5, 3.), prob=0.5),  # this is monai's RandomGamma
            transforms.RandBiasFieldd(keys=["image"], coeff_range=(0.0, 0.5), degree=3, prob=0.3),
            transforms.RandGaussianNoised(keys=["image"], mean=0.0, std=0.1, prob=0.1),
            transforms.RandGaussianSmoothd(keys=["image"], sigma_x=(0., 2.), sigma_y=(0., 2.), sigma_z=(0., 2.0),
                                           prob=0.3),
            transforms.RandScaleIntensityd(keys=["image"], factors=(-0.25, 1), prob=0.15),
            # this is nnUNet's BrightnessMultiplicativeTransform
            transforms.RandFlipd(keys=all_keys, prob=0.3, ),
        ]
    elif task == "finetuning":

        # NOTE: the fine-tuning is done for lesion segmentation
        all_keys = ["image", "label_sc", "label_lesion"]

        monai_transforms = [
            # pre-processing
            transforms.LoadImaged(keys=all_keys),
            transforms.EnsureChannelFirstd(keys=all_keys),
            transforms.Orientationd(keys=all_keys, axcodes="RPI"),
            # NOTE: spine interpolation with order=2 is spline, order=1 is linear
            transforms.Spacingd(keys=all_keys, pixdim=(1.0, 1.0, 1.0), mode=(2, 1, 1)),
            transforms.NormalizeIntensityd(keys=["image"], nonzero=False, channel_wise=False),
            transforms.ResizeWithPadOrCropd(keys=all_keys, spatial_size=crop_size, ),
            # convert the data to Tensor without meta, move to GPU and cache it to avoid CPU -> GPU sync in every epoch
            transforms.EnsureTyped(keys=all_keys, device=device, track_meta=False),
            # data-augmentation
            # transforms.RandAffined(keys=all_keys, mode=(2, 1), prob=0.9,
            #             rotate_range=(-20. / 360 * 2. * np.pi, 20. / 360 * 2. * np.pi),    # monai expects in radians 
            #             scale_range=(-0.2, 0.2),   
            #             translate_range=(-0.1, 0.1)),
            # transforms.Rand3DElasticd(keys=all_keys, prob=0.5, sigma_range=(3.5, 5.5), magnitude_range=(25., 35.)),
            transforms.RandSimulateLowResolutiond(keys=["image"], zoom_range=(0.5, 1.0), prob=0.25),
            transforms.RandAdjustContrastd(keys=["image"], gamma=(0.5, 3.), prob=0.25),  # this is monai's RandomGamma
            # transforms.RandBiasFieldd(keys=["image"], coeff_range=(0.0, 0.5), degree=3, prob=0.3),
            # transforms.RandGaussianNoised(keys=["image"], mean=0.0, std=0.1, prob=0.1),
            transforms.RandGaussianSmoothd(keys=["image"], sigma_x=(0., 2.), sigma_y=(0., 2.), sigma_z=(0., 2.0),
                                           prob=0.3),
            transforms.RandScaleIntensityd(keys=["image"], factors=(-0.25, 1), prob=0.15),
            # this is nnUNet's BrightnessMultiplicativeTransform
            transforms.RandFlipd(keys=all_keys, prob=0.3, ),
        ]
    else:
        raise ValueError(f"Invalid task: {task}. Choices: [pretraining, finetuning]")

    return transforms.Compose(monai_transforms)


def val_transforms(crop_size, task="pretraining"):
    if task == "pretraining":
        all_keys = ["image", "label_sc"]
        return transforms.Compose([
            transforms.LoadImaged(keys=all_keys, image_only=False),
            transforms.EnsureChannelFirstd(keys=all_keys),
            transforms.Orientationd(keys=all_keys, axcodes="RPI"),
            transforms.Spacingd(keys=all_keys, pixdim=(1.0, 1.0, 1.0), mode=(2, 1)),
            transforms.NormalizeIntensityd(keys=["image"], nonzero=False, channel_wise=False),
            transforms.ResizeWithPadOrCropd(keys=all_keys, spatial_size=crop_size, ),
        ])
    elif task == "finetuning":
        all_keys = ["image", "label_sc", "label_lesion"]
        return transforms.Compose([
            transforms.LoadImaged(keys=all_keys, image_only=False),
            transforms.EnsureChannelFirstd(keys=all_keys),
            transforms.Orientationd(keys=all_keys, axcodes="RPI"),
            transforms.Spacingd(keys=all_keys, pixdim=(1.0, 1.0, 1.0), mode=(2, 1, 1)),
            transforms.NormalizeIntensityd(keys=["image"], nonzero=False, channel_wise=False),
            transforms.ResizeWithPadOrCropd(keys=all_keys, spatial_size=crop_size, ),
        ])
    else:
        raise ValueError(f"Invalid task: {task}. Choices: [pretraining, finetuning]")


def inference_transforms(crop_size, lbl_key="label"):
    return transforms.Compose([
        transforms.LoadImaged(keys=["image", lbl_key], image_only=False),
        transforms.EnsureChannelFirstd(keys=["image", lbl_key]),
        # CropForegroundd(keys=["image", lbl_key], source_key="image"),
        transforms.Orientationd(keys=["image", lbl_key], axcodes="RPI"),
        transforms.Spacingd(keys=["image", lbl_key], pixdim=(1.0, 1.0, 1.0), mode=(2, 1)),
        # mode=("bilinear", "bilinear"),),
        transforms.ResizeWithPadOrCropd(keys=["image", lbl_key], spatial_size=crop_size, ),
        transforms.DivisiblePadd(keys=["image", lbl_key], k=2 ** 5),
        # pad inputs to ensure divisibility by no. of layers nnUNet has (5)
        transforms.NormalizeIntensityd(keys=["image"], nonzero=False, channel_wise=False),
    ])<|MERGE_RESOLUTION|>--- conflicted
+++ resolved
@@ -19,11 +19,6 @@
             transforms.ResizeWithPadOrCropd(keys=all_keys, spatial_size=crop_size),
             # convert the data to Tensor without meta, move to GPU and cache it to avoid CPU -> GPU sync in every epoch
             transforms.EnsureTyped(keys=all_keys, device=device, track_meta=False),
-<<<<<<< HEAD
-            
-=======
-
->>>>>>> 995c71b6
             # sample patches from cropped image
             transforms.RandCropByPosNegLabeld(keys=all_keys,
                                               label_key="label_sc",  # cropping around the SC
